--- conflicted
+++ resolved
@@ -1,6 +1,5 @@
 'use client';
 
-<<<<<<< HEAD
 import { useState, useEffect, useCallback, useRef } from 'react';
 import { useOrganization, useAuth } from '@clerk/nextjs';
 import AuthenticatedLayout from '@/components/layouts/AuthenticatedLayout';
@@ -11,40 +10,6 @@
 import { AlertCircle, FileText, Loader2, Search, Trash2, ExternalLink, FileCheck, Upload } from 'lucide-react';
 import { Input } from '@/components/ui/input';
 import Link from 'next/link';
-=======
-import { Button } from "@/components/ui/button";
-import { Card, CardContent, CardDescription, CardHeader, CardTitle } from "@/components/ui/card";
-import { Input } from "@/components/ui/input";
-import { Label } from "@/components/ui/label";
-import { Select, SelectContent, SelectItem, SelectTrigger, SelectValue } from "@/components/ui/select";
-import { Table, TableBody, TableCell, TableHead, TableHeader, TableRow } from "@/components/ui/table";
-import { Tabs, TabsContent, TabsList, TabsTrigger } from "@/components/ui/tabs";
-import { Badge } from "@/components/ui/badge";
-import { 
-  Dialog, 
-  DialogClose, 
-  DialogContent, 
-  DialogDescription, 
-  DialogFooter, 
-  DialogHeader, 
-  DialogTitle 
-} from "@/components/ui/dialog";
-import { useState } from "react";
-import { 
-  FileUp, 
-  FileText, 
-  FileSpreadsheet, 
-  Search, 
-  Check, 
-  X, 
-  Edit as EditIcon, 
-  Trash, 
-  Download,
-  Filter,
-  Eye,
-  Save
-} from "lucide-react";
->>>>>>> 15965072
 
 // Document type with all the properties
 type Document = {
@@ -293,7 +258,6 @@
   };
 
   return (
-<<<<<<< HEAD
     <AuthenticatedLayout>
       <div className="container mx-auto py-6 px-4 md:px-8 space-y-8 max-w-7xl">
         <div className="flex flex-col md:flex-row md:items-center md:justify-between gap-4">
@@ -305,19 +269,9 @@
               Upload and manage your ESG-related documents
             </p>
           </div>
-=======
-    <div className="container mx-auto py-6 px-4 md:px-8 space-y-8 max-w-7xl">
-      <div className="flex flex-col md:flex-row md:items-center md:justify-between gap-4">
-        <h1 className="text-2xl md:text-3xl font-bold text-slate-800 mb-1">Data Management</h1>
-        <div className="flex gap-3">
-          <Button variant="outline" className="border-slate-300">
-            <Download className="mr-2 h-4 w-4" /> Export Data
-          </Button>
->>>>>>> 15965072
         </div>
       </div>
 
-<<<<<<< HEAD
         <div className="grid grid-cols-1 lg:grid-cols-3 gap-6">
           {/* Upload Section */}
           <div className="lg:col-span-1 upload-section">
@@ -471,364 +425,5 @@
         </div>
       </div>
     </AuthenticatedLayout>
-=======
-      <Tabs value={activeTab} onValueChange={setActiveTab} className="w-full">
-        <TabsList className="grid w-full grid-cols-2 mb-6">
-          <TabsTrigger 
-            value="upload" 
-            className={activeTab === "upload" ? "bg-slate-800 text-white data-[state=active]:bg-slate-800 data-[state=active]:text-white" : ""}
-          >
-            <FileUp className="mr-2 h-4 w-4" /> Upload Center
-          </TabsTrigger>
-          <TabsTrigger 
-            value="review" 
-            className={activeTab === "review" ? "bg-slate-800 text-white data-[state=active]:bg-slate-800 data-[state=active]:text-white" : ""}
-          >
-            <Search className="mr-2 h-4 w-4" /> Review Data
-          </TabsTrigger>
-        </TabsList>
-
-        {/* Upload Center Tab */}
-        <TabsContent value="upload" className="space-y-4">
-          <Card>
-            <CardHeader>
-              <CardTitle>Upload Documents</CardTitle>
-              <CardDescription>Upload your ESG-related documents here. Supported formats: PDF, CSV, JSON, XLSX.</CardDescription>
-            </CardHeader>
-            <CardContent className="space-y-6">
-              {/* Drag & Drop Area */}
-              <div className="border-2 border-dashed border-slate-200 rounded-lg p-10 text-center cursor-pointer hover:border-slate-400 transition-colors">
-                <FileUp className="mx-auto h-10 w-10 text-slate-400 mb-4" />
-                <p className="text-slate-600">Drag & drop files here, or click below</p>
-                <Input id="file-upload" type="file" className="hidden" multiple />
-                <Button variant="outline" className="mt-4" onClick={() => document.getElementById('file-upload')?.click()}>
-                  Browse Files
-                </Button>
-              </div>
-
-              {/* Supported Formats Icons */}
-              <div className="flex justify-center space-x-8 text-slate-600">
-                <div className="flex items-center">
-                  <FileText className="h-5 w-5 mr-1 text-red-500" />
-                  <span>PDF</span>
-                </div>
-                <div className="flex items-center">
-                  <FileSpreadsheet className="h-5 w-5 mr-1 text-green-600" />
-                  <span>CSV</span>
-                </div>
-                <div className="flex items-center">
-                  <FileText className="h-5 w-5 mr-1 text-blue-500" />
-                  <span>JSON</span>
-                </div>
-                <div className="flex items-center">
-                  <FileSpreadsheet className="h-5 w-5 mr-1 text-blue-700" />
-                  <span>XLSX</span>
-                </div>
-              </div>
-
-              {/* Tagging Assistant Input */}
-              <div className="space-y-2">
-                <Label htmlFor="file-tag">Tag your upload (optional)</Label>
-                <Input 
-                  id="file-tag" 
-                  placeholder="e.g., Q1 Utility Bill, Board Charter 2024" 
-                  className="max-w-full"
-                />
-                <p className="text-sm text-slate-500">Help us categorize your document faster.</p>
-              </div>
-
-              {/* Uploaded Files Section */}
-              <div className="space-y-2">
-                <h3 className="text-lg font-medium">Uploaded Files</h3>
-                <div className="border rounded-md px-4 py-3 text-slate-500 text-sm">
-                  [List of uploaded files and their processing status will appear here]
-                </div>
-              </div>
-            </CardContent>
-          </Card>
-        </TabsContent>
-
-        {/* Review Data Tab */}
-        <TabsContent value="review" className="space-y-6">
-          {/* Data Table Card */}
-          <Card>
-            <CardHeader>
-              <CardTitle>Data Table View</CardTitle>
-              <CardDescription>Review, filter, and manage your extracted ESG data points.</CardDescription>
-            </CardHeader>
-            <CardContent>
-              {/* Filter Controls */}
-              <div className="flex flex-col md:flex-row gap-4 mb-6">
-                <div className="w-full md:w-64">
-                  <Select value={categoryFilter} onValueChange={setCategoryFilter}>
-                    <SelectTrigger>
-                      <div className="flex items-center">
-                        <Filter className="h-4 w-4 mr-2 text-slate-500" />
-                        <SelectValue placeholder="All Categories" />
-                      </div>
-                    </SelectTrigger>
-                    <SelectContent>
-                      <SelectItem value="all">All Categories</SelectItem>
-                      <SelectItem value="environmental">Environmental</SelectItem>
-                      <SelectItem value="social">Social</SelectItem>
-                      <SelectItem value="governance">Governance</SelectItem>
-                    </SelectContent>
-                  </Select>
-                </div>
-
-                <div className="w-full md:w-64">
-                  <Select value={statusFilter} onValueChange={setStatusFilter}>
-                    <SelectTrigger>
-                      <div className="flex items-center">
-                        <Filter className="h-4 w-4 mr-2 text-slate-500" />
-                        <SelectValue placeholder="Filter by Status" />
-                      </div>
-                    </SelectTrigger>
-                    <SelectContent>
-                      <SelectItem value="all">All Statuses</SelectItem>
-                      <SelectItem value="ok">OK</SelectItem>
-                      <SelectItem value="missing">Missing</SelectItem>
-                      <SelectItem value="outdated">Outdated</SelectItem>
-                    </SelectContent>
-                  </Select>
-                </div>
-              </div>
-
-              {/* Data Table */}
-              <div className="rounded-md border overflow-hidden">
-                <Table>
-                  <TableHeader className="bg-slate-50">
-                    <TableRow>
-                      <TableHead>Category</TableHead>
-                      <TableHead>Field</TableHead>
-                      <TableHead>Value</TableHead>
-                      <TableHead>Source</TableHead>
-                      <TableHead>Date</TableHead>
-                      <TableHead>Status</TableHead>
-                      <TableHead className="text-right">Actions</TableHead>
-                    </TableRow>
-                  </TableHeader>
-                  <TableBody>
-                    {filteredData.length > 0 ? (
-                      filteredData.map((row) => (
-                        <TableRow key={row.id} className="hover:bg-slate-50">
-                          <TableCell className="font-medium">{row.category}</TableCell>
-                          <TableCell>{row.field}</TableCell>
-                          <TableCell>{row.value}</TableCell>
-                          <TableCell>{row.source}</TableCell>
-                          <TableCell>{row.date}</TableCell>
-                          <TableCell>{getStatusBadge(row.status)}</TableCell>
-                          <TableCell className="text-right">
-                            <div className="flex justify-end gap-2">
-                              <Button 
-                                variant="outline" 
-                                size="sm"
-                                onClick={() => handleEdit(row)}
-                                className="h-8 px-2 text-slate-700"
-                              >
-                                <EditIcon className="h-4 w-4" />
-                              </Button>
-                              <Button 
-                                variant="outline" 
-                                size="sm"
-                                onClick={() => setShowExtractionFeedback(true)}
-                                className="h-8 px-2 text-blue-700"
-                              >
-                                <Eye className="h-4 w-4" />
-                              </Button>
-                              <Button 
-                                variant="destructive" 
-                                size="sm"
-                                className="h-8 px-2"
-                              >
-                                <Trash className="h-4 w-4" />
-                              </Button>
-                            </div>
-                          </TableCell>
-                        </TableRow>
-                      ))
-                    ) : (
-                      <TableRow>
-                        <TableCell colSpan={7} className="h-24 text-center">
-                          No results found.
-                        </TableCell>
-                      </TableRow>
-                    )}
-                  </TableBody>
-                </Table>
-              </div>
-            </CardContent>
-          </Card>
-        </TabsContent>
-      </Tabs>
-
-      {/* Edit Field Dialog */}
-      <Dialog open={editingItem !== null} onOpenChange={(open) => !open && setEditingItem(null)}>
-        <DialogContent className="sm:max-w-[500px]">
-          <DialogHeader>
-            <DialogTitle>Edit ESG Data Field</DialogTitle>
-            <DialogDescription>
-              Update the information for this data point. Click save when you&apos;re done.
-            </DialogDescription>
-          </DialogHeader>
-          
-          {editingItem && (
-            <div className="grid gap-4 py-4">
-              <div className="grid grid-cols-4 items-center gap-4">
-                <Label htmlFor="category" className="text-right">Category</Label>
-                <div className="col-span-3">
-                  <Select 
-                    value={editingItem.category}
-                    onValueChange={(value) => setEditingItem({...editingItem, category: value})}
-                  >
-                    <SelectTrigger>
-                      <SelectValue placeholder="Select category" />
-                    </SelectTrigger>
-                    <SelectContent>
-                      <SelectItem value="Environmental">Environmental</SelectItem>
-                      <SelectItem value="Social">Social</SelectItem>
-                      <SelectItem value="Governance">Governance</SelectItem>
-                    </SelectContent>
-                  </Select>
-                </div>
-              </div>
-              
-              <div className="grid grid-cols-4 items-center gap-4">
-                <Label htmlFor="field" className="text-right">Field</Label>
-                <Input
-                  id="field"
-                  value={editingItem.field}
-                  onChange={(e) => setEditingItem({...editingItem, field: e.target.value})}
-                  className="col-span-3"
-                />
-              </div>
-              
-              <div className="grid grid-cols-4 items-center gap-4">
-                <Label htmlFor="value" className="text-right">Value</Label>
-                <Input
-                  id="value"
-                  value={editingItem.value}
-                  onChange={(e) => setEditingItem({...editingItem, value: e.target.value})}
-                  className="col-span-3"
-                />
-              </div>
-              
-              <div className="grid grid-cols-4 items-center gap-4">
-                <Label htmlFor="source" className="text-right">Source</Label>
-                <Input
-                  id="source"
-                  value={editingItem.source}
-                  onChange={(e) => setEditingItem({...editingItem, source: e.target.value})}
-                  className="col-span-3"
-                />
-              </div>
-              
-              <div className="grid grid-cols-4 items-center gap-4">
-                <Label htmlFor="date" className="text-right">Date</Label>
-                <Input
-                  id="date"
-                  type="date"
-                  value={editingItem.date}
-                  onChange={(e) => setEditingItem({...editingItem, date: e.target.value})}
-                  className="col-span-3"
-                />
-              </div>
-              
-              <div className="grid grid-cols-4 items-center gap-4">
-                <Label htmlFor="status" className="text-right">Status</Label>
-                <div className="col-span-3">
-                  <Select 
-                    value={editingItem.status}
-                    onValueChange={(value) => setEditingItem({...editingItem, status: value})}
-                  >
-                    <SelectTrigger>
-                      <SelectValue placeholder="Select status" />
-                    </SelectTrigger>
-                    <SelectContent>
-                      <SelectItem value="OK">OK</SelectItem>
-                      <SelectItem value="Missing">Missing</SelectItem>
-                      <SelectItem value="Outdated">Outdated</SelectItem>
-                    </SelectContent>
-                  </Select>
-                </div>
-              </div>
-            </div>
-          )}
-          
-          <DialogFooter>
-            <DialogClose asChild>
-              <Button variant="outline">Cancel</Button>
-            </DialogClose>
-            <Button type="submit" onClick={handleSaveEdit} className="bg-emerald-600 hover:bg-emerald-700">
-              <Save className="h-4 w-4 mr-2" /> Save Changes
-            </Button>
-          </DialogFooter>
-        </DialogContent>
-      </Dialog>
-
-      {/* Auto-Extraction Feedback Dialog */}
-      <Dialog open={showExtractionFeedback} onOpenChange={setShowExtractionFeedback}>
-        <DialogContent className="sm:max-w-[600px]">
-          <DialogHeader>
-            <DialogTitle className="flex items-center gap-2">
-              <Search className="h-5 w-5 text-slate-600" />
-              Auto-Extraction Feedback
-            </DialogTitle>
-            <DialogDescription>
-              Review AI-extracted data for: <span className="font-medium">{mockExtractionFeedback.fileName}</span>
-            </DialogDescription>
-          </DialogHeader>
-          
-          <div className="space-y-5 my-2">
-            {mockExtractionFeedback.extractedFields.map((item, index) => (
-              <div key={index} className="bg-slate-50 p-4 rounded-lg space-y-2">
-                <div className="flex justify-between">
-                  <div>
-                    <h3 className="font-medium text-slate-900">{item.field}</h3>
-                    <p className="text-lg">{item.value}</p>
-                  </div>
-                  <Badge 
-                    variant="outline"
-                    className={
-                      item.confidence >= 90 ? "bg-emerald-50 text-emerald-700 border-emerald-200" :
-                      item.confidence >= 80 ? "bg-amber-50 text-amber-700 border-amber-200" :
-                      "bg-red-50 text-red-700 border-red-200"
-                    }
-                  >
-                    Confidence: {item.confidence}%
-                  </Badge>
-                </div>
-                <div className="flex gap-2 pt-1">
-                  <Button size="sm" className="h-8 gap-1 bg-emerald-600 hover:bg-emerald-700">
-                    <Check className="h-4 w-4" /> Confirm
-                  </Button>
-                  <Button size="sm" variant="outline" className="h-8 gap-1">
-                    <EditIcon className="h-4 w-4" /> Edit
-                  </Button>
-                  <Button size="sm" variant="destructive" className="h-8 gap-1">
-                    <X className="h-4 w-4" /> Reject
-                  </Button>
-                </div>
-              </div>
-            ))}
-          </div>
-          
-          <DialogFooter className="flex justify-between border-t pt-4">
-            <Button variant="outline" onClick={() => setShowExtractionFeedback(false)}>
-              Close
-            </Button>
-            <div className="flex gap-2">
-              <Button className="bg-emerald-600 hover:bg-emerald-700">
-                <Check className="mr-2 h-4 w-4" /> Confirm All
-              </Button>
-              <Button variant="destructive">
-                <X className="mr-2 h-4 w-4" /> Reject All
-              </Button>
-            </div>
-          </DialogFooter>
-        </DialogContent>
-      </Dialog>
-    </div>
->>>>>>> 15965072
   );
 }